import json
import logging
import os
import pickle
import sys

<<<<<<< HEAD

=======
>>>>>>> ad3f612e
from ludwig.experiment import cli
from ludwig.globals import (
    DESCRIPTION_FILE_NAME,
    PREDICTIONS_PARQUET_FILE_NAME,
    TEST_STATISTICS_FILE_NAME,
    TRAIN_SET_METADATA_FILE_NAME
)
from ludwig.utils.data_utils import get_split_path
from ludwig.visualize import get_visualizations_registry

from model_unpickler import SafeUnpickler

import pandas as pd

from utils import (
    encode_image_to_base64,
    get_html_closing,
    get_html_template
)


logging.basicConfig(level=logging.DEBUG)

LOG = logging.getLogger(__name__)

setattr(pickle, 'Unpickler', SafeUnpickler)

# visualization
output_directory = None
for ix, arg in enumerate(sys.argv):
    if arg == "--output_directory":
        output_directory = sys.argv[ix+1]
        break

viz_output_directory = os.path.join(output_directory, "visualizations")


def get_output_feature_name(experiment_dir, output_feature=0):
    """Helper function to extract specified output feature name.

    :param experiment_dir: Path to the experiment directory
    :param output_feature: position of the output feature the description.json
    :return output_feature_name: name of the first output feature name
                        from the experiment
    """
    if os.path.exists(os.path.join(experiment_dir, DESCRIPTION_FILE_NAME)):
        description_file = os.path.join(experiment_dir, DESCRIPTION_FILE_NAME)
        with open(description_file, "rb") as f:
            content = json.load(f)
        output_feature_name = \
            content["config"]["output_features"][output_feature]["name"]
        dataset_path = content["dataset"]
        return output_feature_name, dataset_path
    return None, None


def check_file(file_path):
    """Check if the file exists; return None if it doesn't."""
    return file_path if os.path.exists(file_path) else None


def make_visualizations(ludwig_output_directory_name):
    ludwig_output_directory = os.path.join(
        output_directory,
        ludwig_output_directory_name,
    )
    visualizations = [
        "confidence_thresholding",
        "confidence_thresholding_data_vs_acc",
        "confidence_thresholding_data_vs_acc_subset",
        "confidence_thresholding_data_vs_acc_subset_per_class",
        "confidence_thresholding_2thresholds_2d",
        "confidence_thresholding_2thresholds_3d",
        "binary_threshold_vs_metric",
        "roc_curves",
        "roc_curves_from_test_statistics",
        "calibration_1_vs_all",
        "calibration_multiclass",
        "confusion_matrix",
        "frequency_vs_f1",
        "learning_curves",
    ]

    # Check existence of required files
    training_statistics = check_file(os.path.join(
        ludwig_output_directory,
        "training_statistics.json",
    ))
    test_statistics = check_file(os.path.join(
        ludwig_output_directory,
        TEST_STATISTICS_FILE_NAME,
    ))
    ground_truth_metadata = check_file(os.path.join(
        ludwig_output_directory,
        "model",
        TRAIN_SET_METADATA_FILE_NAME,
    ))
    probabilities = check_file(os.path.join(
        ludwig_output_directory,
        PREDICTIONS_PARQUET_FILE_NAME,
    ))

    output_feature, dataset_path = get_output_feature_name(
        ludwig_output_directory)
    ground_truth = None
    split_file = None
    if dataset_path:
        ground_truth = check_file(dataset_path)
        split_file = check_file(get_split_path(dataset_path))

    if (not output_feature) and (test_statistics):
        test_stat = os.path.join(test_statistics)
        with open(test_stat, "rb") as f:
            content = json.load(f)
        output_feature = next(iter(content.keys()))

    for viz in visualizations:
        viz_func = get_visualizations_registry()[viz]
        try:
            viz_func(
                training_statistics=[training_statistics]
                if training_statistics else [],
                test_statistics=[test_statistics] if test_statistics else [],
                probabilities=[probabilities] if probabilities else [],
                top_n_classes=[0],
                output_feature_name=output_feature if output_feature else "",
                ground_truth_split=2,
                top_k=3,
                ground_truth_metadata=ground_truth_metadata,
                ground_truth=ground_truth,
                split_file=split_file,
                output_directory=viz_output_directory,
                normalize=False,
                file_format="png",
            )
        except Exception as e:
            LOG.info(f"Visualization: {viz}")
            LOG.info(f"Error: {e}")


def convert_parquet_to_csv(ludwig_output_directory_name):
    """Convert the predictions Parquet file to CSV."""
    ludwig_output_directory = os.path.join(
        output_directory, ludwig_output_directory_name)
    parquet_path = os.path.join(
        ludwig_output_directory, "predictions.parquet")
    csv_path = os.path.join(
        ludwig_output_directory, "predictions_parquet.csv")

    try:
        df = pd.read_parquet(parquet_path)
        df.to_csv(csv_path, index=False)
        LOG.info(f"Converted Parquet to CSV: {csv_path}")
    except Exception as e:
        LOG.error(f"Error converting Parquet to CSV: {e}")


def generate_html_report(title, ludwig_output_directory_name):
    # ludwig_output_directory = os.path.join(
    #     output_directory, ludwig_output_directory_name)

    # test_statistics_html = ""
    # # Read test statistics JSON and convert to HTML table
    # try:
    #     test_statistics_path = os.path.join(
    #         ludwig_output_directory, TEST_STATISTICS_FILE_NAME)
    #     with open(test_statistics_path, "r") as f:
    #         test_statistics = json.load(f)
    #     test_statistics_html = "<h2>Test Statistics</h2>"
    #     test_statistics_html += json_to_html_table(
    #         test_statistics)
    # except Exception as e:
    #     LOG.info(f"Error reading test statistics: {e}")

    # Convert visualizations to HTML
    plots_html = ""
    if len(os.listdir(viz_output_directory)) > 0:
        plots_html = "<h2>Visualizations</h2>"
    for plot_file in sorted(os.listdir(viz_output_directory)):
        plot_path = os.path.join(viz_output_directory, plot_file)
        if os.path.isfile(plot_path) and plot_file.endswith((".png", ".jpg")):
            encoded_image = encode_image_to_base64(plot_path)
            plots_html += (
                f'<div class="plot">'
                f'<h3>{os.path.splitext(plot_file)[0]}</h3>'
                '<img src="data:image/png;base64,'
                f'{encoded_image}" alt="{plot_file}">'
                f'</div>'
            )

    # Generate the full HTML content
    html_content = f"""
    {get_html_template()}
        <h1>{title}</h1>
        {plots_html}
    {get_html_closing()}
    """

    # Save the HTML report
    title: str
    report_name = title.lower().replace(" ", "_")
    report_path = os.path.join(output_directory, f"{report_name}_report.html")
    with open(report_path, "w") as report_file:
        report_file.write(html_content)

    LOG.info(f"HTML report generated at: {report_path}")


if __name__ == "__main__":

    cli(sys.argv[1:])

    ludwig_output_directory_name = "experiment_run"

    make_visualizations(ludwig_output_directory_name)
    convert_parquet_to_csv(ludwig_output_directory_name)
    generate_html_report("Ludwig Experiment", ludwig_output_directory_name)<|MERGE_RESOLUTION|>--- conflicted
+++ resolved
@@ -4,10 +4,6 @@
 import pickle
 import sys
 
-<<<<<<< HEAD
-
-=======
->>>>>>> ad3f612e
 from ludwig.experiment import cli
 from ludwig.globals import (
     DESCRIPTION_FILE_NAME,
